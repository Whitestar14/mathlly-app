<template>
    <!-- Toast stack container - simplified for mobile -->
<<<<<<< HEAD
    <div class="fixed z-50 bottom-4 right-4 h-auto w-72" :class="{ '-translate-x-1/2 left-1/2 right-auto': isMobile }">
=======
    <div class="fixed z-50 bottom-4 right-4 h-auto w-72 pointer-events-none" :class="{ '-translate-x-1/2 left-1/2 right-auto': isMobile }">
>>>>>>> 2878f2d8
      <TransitionGroup 
        name="toast-transition" 
        tag="div"
        class="relative"
      >
        <div 
          v-for="(toast, index) in toasts" 
          :key="toast.id" 
          class="origin-bottom-right duration-300 absolute bg-white dark:bg-gray-800 rounded-lg shadow-lg border border-gray-200 dark:border-gray-700 p-4 w-full transform-gpu"
          :style="{
            zIndex: toasts.length - index, // Newer toasts have higher z-index
            bottom: isMobile ? `${index * 4}px` : `${index * 8}px`,
            right: isMobile ? `${index * 2}px` : `${index * 4}px`,
          }"
        >
          <div class="flex justify-between items-start">
<<<<<<< HEAD
            <div class="pr-6"> <!-- Add padding to prevent text overlap with close button -->
=======
            <div class="pr-3"> <!-- Add padding to prevent text overlap with close button -->
>>>>>>> 2878f2d8
              <h3 class="font-medium text-gray-900 dark:text-gray-100">
                {{ toast.title }}
              </h3>
              <p class="text-sm text-gray-500 dark:text-gray-400">
                {{ toast.description }}
              </p>
            </div>
            <div class="absolute top-2 right-2 hidden md:block">
              <Button 
                size="sm" 
                variant="secondary" 
                class="rounded-full p-1 h-auto"
                @click="removeToast(toast.id)"
              >
                <XIcon class="h-3 w-3" />
              </Button>
            </div>
          </div>
        </div>
      </TransitionGroup>
    </div>
</template>

<script setup>
import { XIcon } from 'lucide-vue-next'
import { useToast } from '@/composables/useToast'
import Button from "@/components/base/BaseButton.vue"

defineProps({
  isMobile: {
    type: Boolean,
    required: true
  }
})
const { toasts, removeToast } = useToast()
</script>

<style scoped>
/* Simplified transitions for better mobile performance */
.toast-transition-enter-active {
  transition: all 0.3s ease-out;
}

.toast-transition-leave-active {
  transition: all 0.3s ease-in;
}

.toast-transition-move {
  transition: all 0.3s ease;
}

.toast-transition-enter-from {
  transform: translateY(30px);
  opacity: 0;
}

.toast-transition-leave-to {
@apply translate-y-[30px] md:translate-x-[30px] md:translate-y-0 opacity-0;
}
</style><|MERGE_RESOLUTION|>--- conflicted
+++ resolved
@@ -1,10 +1,6 @@
 <template>
     <!-- Toast stack container - simplified for mobile -->
-<<<<<<< HEAD
-    <div class="fixed z-50 bottom-4 right-4 h-auto w-72" :class="{ '-translate-x-1/2 left-1/2 right-auto': isMobile }">
-=======
     <div class="fixed z-50 bottom-4 right-4 h-auto w-72 pointer-events-none" :class="{ '-translate-x-1/2 left-1/2 right-auto': isMobile }">
->>>>>>> 2878f2d8
       <TransitionGroup 
         name="toast-transition" 
         tag="div"
@@ -21,11 +17,7 @@
           }"
         >
           <div class="flex justify-between items-start">
-<<<<<<< HEAD
-            <div class="pr-6"> <!-- Add padding to prevent text overlap with close button -->
-=======
             <div class="pr-3"> <!-- Add padding to prevent text overlap with close button -->
->>>>>>> 2878f2d8
               <h3 class="font-medium text-gray-900 dark:text-gray-100">
                 {{ toast.title }}
               </h3>
