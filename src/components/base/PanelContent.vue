--- conflicted
+++ resolved
@@ -5,11 +5,7 @@
         <h2 class="text-base font-medium text-gray-800 dark:text-gray-200">
           {{ title }}
         </h2>
-<<<<<<< HEAD
-        <div class="flex items-center gap-2 w-full">
-=======
         <div class="flex items-center gap-2" :class="!(showCloseButton && isMobile) && 'w-full'">
->>>>>>> 2b8e980e
           <slot name="header-actions"></slot>
           <Button v-if="showCloseButton && isMobile" variant="ghost" size="icon" @click="$emit('close')">
             <XIcon class="h-4 w-4" />
