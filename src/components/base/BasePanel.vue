--- conflicted
+++ resolved
@@ -54,11 +54,7 @@
         v-if="!isMobile && position !== 'side'"
         class="desktop-panel"
         :class="[
-<<<<<<< HEAD
-          'transition-all duration-300 ease-in-out border-gray-200 dark:border-gray-700',
-=======
           'transition-[width] duration-300 ease-in-out border-gray-200 dark:border-gray-700',
->>>>>>> 2878f2d8
           isOpen ? 'w-[18.5rem]' : 'w-10',
           positionSide === 'left' ? 'border-l' : 'border-r',
         ]"
@@ -215,11 +211,7 @@
 }
 
 .side-panel-container {
-<<<<<<< HEAD
-  @apply fixed top-0 z-20 bottom-0 inset-y-0 bg-gray-50 dark:bg-gray-900 transition-all;
-=======
   @apply fixed top-0 z-20 bottom-0 inset-y-0 bg-gray-50 dark:bg-gray-900 transition-transform;
->>>>>>> 2878f2d8
   height: 100vh;
   overflow: hidden;
   display: flex;
