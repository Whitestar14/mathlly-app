<template>
  <div class="min-h-screen flex bg-background dark:bg-background-dark duration-300" :class="{
    'animation-disabled': settings.animationDisabled,
  }">
    <sidebar-menu :is-mobile="device.isMobile" @sidebar-close="sidebarPanel.close()" />
    <div class="flex flex-col flex-grow duration-300" :class="mainContentClasses">
      <app-header :is-mobile="device.isMobile" :is-sidebar-open="sidebarPanel.isOpen" :is-menubar-open="menuPanel.isOpen"
        @toggle-sidebar="toggleSidebar" @toggle-menubar="toggleMenubar" />

      <app-view :mode="mode" :settings="settings" :is-mobile="device.isMobile" @settings-change="updateSettings"
        @update:mode="updateMode" />
    </div>

    <main-menu />
    <toast :is-mobile="device.isMobile" />
  </div>
</template>

<script setup>
import { onUnmounted, computed } from "vue"
import { useRouter } from "vue-router"
import { useFullscreen } from "@vueuse/core"
import { useDeviceStore } from "@/stores/device"
import { useSettingsStore } from "@/stores/settings"
import { useKeyboard } from "@/composables/useKeyboard"
import { usePanel } from "@/composables/usePanel"
import MainMenu from "@/components/layout/MainMenu.vue"
import AppHeader from "@/components/layout/AppHeader.vue"
import SidebarMenu from "@/components/layout/SidebarMenu.vue"
import AppView from "@/components/layout/AppView.vue"
import Toast from "@/components/feedback/BaseToast.vue"

const router = useRouter()
const device = useDeviceStore()
const settings = useSettingsStore()

// --- Loading Logic ---
const minLoadTime = new Promise(resolve => setTimeout(resolve, 1500)) // Keep minimum load time for UX

await Promise.all([
  settings.loadSettings(),
  router.isReady(),
  minLoadTime,
])

device.initializeDeviceInfo()

const mode = computed(() => settings.activeMode)

// Use the panel context for sidebar and menu
const sidebarPanel = usePanel('sidebar')
const menuPanel = usePanel('menu')

const toggleSidebar = () => sidebarPanel.toggle();
const toggleMenubar = () => menuPanel.toggle();

const mainContentClasses = computed(() => {
  const classes = [];
  
<<<<<<< HEAD
  if (!deviceStore.isMobile) {
    if (sidebarPanel.isOpen) classes.push('pl-64');
    if (menuPanel.isOpen) classes.push('pr-64');
=======
  // Add padding for sidebar when open on desktop
  if (!device.isMobile && sidebarPanel.isOpen) {
    classes.push('pl-64');
  }
  
  // Add padding for menu when open on desktop
  if (!device.isMobile && menuPanel.isOpen) {
    classes.push('pr-64');
>>>>>>> 0cfe2c7d
  }
  
  return classes;
});

const updateMode = async (newMode) => {
  settings.setCurrentMode(newMode)
}

const updateSettings = async (newSettings) => {
  if (newSettings.mode !== settings.mode) {
    await settings.setDefaultMode(newSettings.mode)
  }
  const settingsToSave = { ...newSettings }
  delete settingsToSave.mode
  await settings.saveSettings(settingsToSave)
}

  useKeyboard("global", {
  toggleSidebar,
  toggleMenubar,
  toggleFullscreen: () => {
    useFullscreen(document.documentElement).toggle()
  },
})

onUnmounted(() => {
  device.destroyDeviceInfo()
})
</script><|MERGE_RESOLUTION|>--- conflicted
+++ resolved
@@ -57,20 +57,9 @@
 const mainContentClasses = computed(() => {
   const classes = [];
   
-<<<<<<< HEAD
   if (!deviceStore.isMobile) {
     if (sidebarPanel.isOpen) classes.push('pl-64');
     if (menuPanel.isOpen) classes.push('pr-64');
-=======
-  // Add padding for sidebar when open on desktop
-  if (!device.isMobile && sidebarPanel.isOpen) {
-    classes.push('pl-64');
-  }
-  
-  // Add padding for menu when open on desktop
-  if (!device.isMobile && menuPanel.isOpen) {
-    classes.push('pr-64');
->>>>>>> 0cfe2c7d
   }
   
   return classes;
@@ -86,7 +75,7 @@
   }
   const settingsToSave = { ...newSettings }
   delete settingsToSave.mode
-  await settings.saveSettings(settingsToSave)
+  await settingsStore.saveSettings(settingsToSave)
 }
 
   useKeyboard("global", {
