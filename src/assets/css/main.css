/*
  @tailwind base;

  The base layer is where Tailwind injects its base styles. These are the default styles
  that are applied to all elements, like resetting margins, setting default font families, etc.

  It's generally recommended to leave this layer alone and only add your own global styles
  if absolutely necessary. For example, you might add custom CSS variables or global resets
  that Tailwind doesn't handle.

  In this file, you're using @layer base to:
  - Define custom CSS variables for colors (border-input, ring, ring-offset)
  - Apply dark mode overrides for these variables.
  - Customize the VueTippy tooltip styles with Tailwind utilities.
*/
@tailwind base;

/*
  @tailwind components;

  The components layer is where you define reusable UI patterns that you often use in your project.
  These are typically more complex than single utility classes and often combine multiple utilities.

  For example, you might define a button component that includes styles for padding, background color,
  text color, rounded corners, and hover effects.

  In this file, you're using @layer components to:
  - Define various button styles (primary, destructive, outline, secondary, ghost, link).
  - Define button sizes (default, small, large, icon).
  - Use @apply to combine multiple Tailwind utility classes into these component definitions.
*/
@tailwind components;

/*
  @tailwind utilities;

  The utilities layer is where Tailwind generates all of its utility classes. These are the single-purpose
  classes that you use to style your HTML elements directly.

  You can also use this layer to add your own custom utility classes that you use frequently in your project.
  This allows you to create your own design system on top of Tailwind's existing utility classes.

  In this file, you're using @layer utilities to:
  - Define custom background color utilities (bg-muted, bg-accent, bg-muted-30).
  - Define a custom ring offset utility (ring-offset-background).
  - Use @apply to combine Tailwind utility classes into these custom utility definitions.
*/
@tailwind utilities;

/* CSS Stylesheet Imports */
@import url(./buttons.css);

@layer base {
  /* Global definitions */
  @font-face {
    font-family: "Geist Mono";
    src: url(../fonts/GeistMonoVF.woff2);
    font-display: swap;
  }

  @font-face {
    font-family: "Geist";
    src: url(../fonts/GeistVF.woff2);
    font-display: swap;
  }

  @font-face {
    font-family: "Reddit Mono";
    src: url(../fonts/RedditMono.ttf);
    font-display: swap;
  }

  @font-face {
    font-family: "Inter";
    src: url(../fonts/Inter.ttf);
    font-display: swap;
  }

  @font-face {
    font-family: "Apple Sans";
    src: url(../fonts/SFUIText-Regular.otf);
    font-display: swap;
  }

  :root {
    @apply font-sans font-normal text-sm sm:text-base;
  }

  h1, h2, h3, h4, h5, h6 {
    @apply font-medium text-gray-900 dark:text-gray-100;
  }

  p {
    @apply text-xs md:text-sm;
  }

  /* Scrollbar styles */
  body,
  html {
    scrollbar-width: thin;
    scroll-behavior: smooth;
    scrollbar-color: rgba(156, 163, 175, 0.5) transparent;
    -ms-text-size-adjust: 100%;
    -webkit-font-smoothing: antialiased;
    -moz-osx-font-smoothing: grayscale;
  }

  ::-webkit-scrollbar {
    @apply hover:bg-gray-100/50;
  }

  ::-webkit-scrollbar-track {
    @apply rounded-lg bg-gray-100/50 dark:bg-gray-800/50;
  }

  ::-webkit-scrollbar-thumb {
    @apply rounded-lg bg-transparent;
  }

  kbd,
  .monospace,
  .main-display {
    @apply font-mono;
  }

  kbd {
    @apply w-fit bg-gray-200/90 text-gray-600 dark:bg-gray-700/90 dark:text-gray-400 px-2 py-0.5 rounded-md text-nowrap;
  }

  /* Settings toggle classes */
  .animation-disabled * {
    @apply !animate-none !duration-0;
  }

  textarea {
    @apply outline-none text-gray-800 dark:text-gray-100 transition-[border-color] duration-200 ease-linear focus:ring-1 focus:ring-indigo-500/20 focus:border-indigo-500/50;
  }

  /* VueTippy custom tooltip styles */
  .tippy-box[data-theme~="custom"] {
    @apply dark:bg-gray-100 bg-gray-800 dark:text-gray-800 text-gray-100 p-1 rounded-lg;
  
    &[data-placement^="top"] > .tippy-arrow::before {
      @apply border-t-gray-800 dark:border-t-gray-100;
    }
  
    &[data-placement^="bottom"] > .tippy-arrow::before {
      @apply border-b-gray-800 dark:border-b-gray-100;
    }
  
    &[data-placement^="left"] > .tippy-arrow::before {
      @apply border-l-gray-800 dark:border-l-gray-100;
    }
  
    &[data-placement^="right"] > .tippy-arrow::before {
      @apply border-r-gray-800 dark:border-r-gray-100;
    }
  }
}

@layer components {
  .btn {
    @apply inline-flex items-center justify-center gap-1 md:gap-2 rounded-md text-sm font-medium duration-200 transition-colors focus-visible:outline-none 
    focus-visible:ring-2 disabled:opacity-50 disabled:pointer-events-none ring-offset-background;
  }

  .btn-primary {
    @apply bg-primary dark:bg-primary-dark text-primary-foreground hover:bg-primary-dark dark:hover:bg-primary-light;
  }

  .btn-destructive {
    @apply bg-destructive text-destructive-foreground hover:bg-destructive/90 dark:bg-gray-300 dark:text-gray-700 dark:hover:bg-gray-200;
  }

  .btn-outline {
    @apply border border-gray-200 dark:border-gray-700 hover:bg-gray-100 dark:hover:bg-gray-700/30 hover:text-gray-900 dark:text-gray-300 dark:hover:text-white;
  }

  .btn-secondary {
    @apply bg-secondary text-secondary-foreground hover:bg-secondary/80;
  }

  .btn-ghost {
    @apply hover:bg-gray-100/70 dark:hover:bg-gray-700/70 hover:text-gray-900 dark:hover:text-gray-100 text-gray-600 dark:text-gray-300;
  }

  .btn-link {
    @apply text-primary dark:text-primary-dark underline-offset-4 hover:underline;
  }

  .btn-default-size {
    @apply h-9 py-1 px-3 rounded-md;
  }

  .btn-sm {
    @apply h-9 px-3 rounded-md;
  }

  .btn-lg {
    @apply h-11 px-8 rounded-md;
  }

  .btn-icon {
    @apply size-8 rounded-md;
  }

  /* Keeping Necessary Loader Animations */
  .loader-expanded, .loader-regular, .loader-compact {
    @apply flex justify-center items-center h-full
  }
  
  .loader-expanded {
    @apply fixed inset-0 z-50 bg-gray-50/95 dark:bg-gray-900/95 backdrop-blur-md;
  }
  
  .loader-regular {
    @apply min-w-10 min-h-10;
  }
  
  .loader-compact {
    @apply min-w-6 min-h-6;
  }
}

/* Vue Transition animation styles */
/* Fade animations for backdrop */
.fade-enter-active,
.fade-leave-active {
  transition: opacity 0.3s ease;
}

<<<<<<< HEAD
@keyframes loader-fade {
  from {
    opacity: 0.4;
  }
  to {
    opacity: 0.8;
  }
}

@layer utilities {
  .z-5 {
    z-index: 5;
  }
}

/* Vue Transition animation styles */
/* Fade animations for backdrop */
.fade-enter-active,
.fade-leave-active {
  transition: opacity 0.3s ease;
}

.fade-enter-from,
.fade-leave-to {
  opacity: 0;
=======
.fade-enter-from,
.fade-leave-to {
  opacity: 0;
}

.scale-enter-active,
.scale-leave-active {
  transition: transform 0.3s ease;
}

.scale-enter-from,
.scale-leave-to {
  transform: scale(0.985)
}
@layer utilities {
    /* Pattern utilities */
    .pattern-grid {
      background-image: 
        linear-gradient(to right, rgba(128, 128, 128, 0.05) 1px, transparent 1px),
        linear-gradient(to bottom, rgba(128, 128, 128, 0.05) 1px, transparent 1px);
      background-size: 20px 20px;
    }
  
    .pattern-dots {
      background-image: radial-gradient(rgba(128, 128, 128, 0.1) 1px, transparent 1px);
      background-size: 16px 16px;
    }
>>>>>>> 2878f2d8
}<|MERGE_RESOLUTION|>--- conflicted
+++ resolved
@@ -229,33 +229,6 @@
   transition: opacity 0.3s ease;
 }
 
-<<<<<<< HEAD
-@keyframes loader-fade {
-  from {
-    opacity: 0.4;
-  }
-  to {
-    opacity: 0.8;
-  }
-}
-
-@layer utilities {
-  .z-5 {
-    z-index: 5;
-  }
-}
-
-/* Vue Transition animation styles */
-/* Fade animations for backdrop */
-.fade-enter-active,
-.fade-leave-active {
-  transition: opacity 0.3s ease;
-}
-
-.fade-enter-from,
-.fade-leave-to {
-  opacity: 0;
-=======
 .fade-enter-from,
 .fade-leave-to {
   opacity: 0;
@@ -283,5 +256,22 @@
       background-image: radial-gradient(rgba(128, 128, 128, 0.1) 1px, transparent 1px);
       background-size: 16px 16px;
     }
->>>>>>> 2878f2d8
+}
+
+@layer utilities {
+  .z-5 {
+    z-index: 5;
+  }
+}
+
+/* Vue Transition animation styles */
+/* Fade animations for backdrop */
+.fade-enter-active,
+.fade-leave-active {
+  transition: opacity 0.3s ease;
+}
+
+.fade-enter-from,
+.fade-leave-to {
+  opacity: 0;
 }