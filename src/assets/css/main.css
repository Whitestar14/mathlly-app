/*
  @tailwind base;

  The base layer is where Tailwind injects its base styles. These are the default styles
  that are applied to all elements, like resetting margins, setting default font families, etc.

  It's generally recommended to leave this layer alone and only add your own global styles
  if absolutely necessary. For example, you might add custom CSS variables or global resets
  that Tailwind doesn't handle.

  In this file, you're using @layer base to:
  - Define custom CSS variables for colors (border-input, ring, ring-offset)
  - Apply dark mode overrides for these variables.
  - Customize the VueTippy tooltip styles with Tailwind utilities.
*/
@tailwind base;

/*
  @tailwind components;

  The components layer is where you define reusable UI patterns that you often use in your project.
  These are typically more complex than single utility classes and often combine multiple utilities.

  For example, you might define a button component that includes styles for padding, background color,
  text color, rounded corners, and hover effects.

  In this file, you're using @layer components to:
  - Define various button styles (primary, destructive, outline, secondary, ghost, link).
  - Define button sizes (default, small, large, icon).
  - Use @apply to combine multiple Tailwind utility classes into these component definitions.
*/
@tailwind components;

/*
  @tailwind utilities;

  The utilities layer is where Tailwind generates all of its utility classes. These are the single-purpose
  classes that you use to style your HTML elements directly.

  You can also use this layer to add your own custom utility classes that you use frequently in your project.
  This allows you to create your own design system on top of Tailwind's existing utility classes.

  In this file, you're using @layer utilities to:
  - Define custom background color utilities (bg-muted, bg-accent, bg-muted-30).
  - Define a custom ring offset utility (ring-offset-background).
  - Use @apply to combine Tailwind utility classes into these custom utility definitions.
*/
@tailwind utilities;

/* CSS Stylesheet Imports */
@import url(./buttons.css);

@layer base {
  /* Global definitions */
  @font-face {
    font-family: "Geist Mono";
    src: url(../fonts/GeistMonoVF.woff2);
    font-display: swap;
  }

  @font-face {
    font-family: "Geist";
    src: url(../fonts/GeistVF.woff2);
    font-display: swap;
  }

  @font-face {
    font-family: "Reddit Mono";
    src: url(../fonts/RedditMono.ttf);
    font-display: swap;
  }

  @font-face {
    font-family: "Inter";
    src: url(../fonts/Inter.ttf);
    font-display: swap;
  }

  @font-face {
    font-family: "Apple Sans";
    src: url(../fonts/SFUIText-Regular.otf);
    font-display: swap;
  }

  :root {
    @apply font-sans font-normal text-sm sm:text-base;
  }

  h1, h2, h3, h4, h5, h6 {
    @apply font-medium text-gray-900 dark:text-gray-100;
  }

  p {
    @apply text-xs md:text-sm;
  }
  /* Scrollbar styles */
  body,
  html {
    scrollbar-width: thin;
    scroll-behavior: smooth;
    scrollbar-color: rgba(156, 163, 175, 0.5) transparent;
    -ms-text-size-adjust: 100%;
    -webkit-font-smoothing: antialiased;
    -moz-osx-font-smoothing: grayscale;
  }

  ::-webkit-scrollbar {
    @apply hover:bg-gray-100/50;
  }

  ::-webkit-scrollbar-track {
    @apply rounded-lg bg-gray-100/50 dark:bg-gray-800/50;
  }

  ::-webkit-scrollbar-thumb {
    @apply rounded-lg bg-transparent;
  }

  kbd {
    @apply w-fit bg-gray-200/90 font-mono text-gray-600 dark:bg-gray-700/90 dark:text-gray-400 px-2 py-0.5 rounded-md text-nowrap;
  }

  textarea {
    @apply outline-none text-gray-800 dark:text-gray-100 transition-[border-color] duration-200 ease-linear focus:ring-1 focus:ring-indigo-500/20 focus:border-indigo-500/50;
  }

  /* Settings toggle classes */
  .animation-disabled * {
    @apply !animate-none !duration-0;
  }

<<<<<<< HEAD
  /* VueTippy custom tooltip styles */
  .tippy-box[data-theme~="custom"] {
    @apply dark:bg-gray-100 bg-gray-800 dark:text-gray-800 text-gray-100 p-1 rounded-lg;
=======
  textarea {
    @apply outline-none text-gray-800 dark:text-gray-100 transition-[border-color] duration-200 ease-linear focus:ring-1 focus:ring-indigo-500/20 focus:border-indigo-500/50;
  }

  /* VueTippy custom tooltip styles */
  .tippy-box[data-theme~="custom"] {
    @apply dark:bg-gray-100 bg-gray-800 dark:text-gray-700 text-gray-300 p-1 rounded-lg;
>>>>>>> 143207e4
  
    &[data-placement^="top"] > .tippy-arrow::before {
      @apply border-t-gray-800 dark:border-t-gray-100;
    }
  
    &[data-placement^="bottom"] > .tippy-arrow::before {
      @apply border-b-gray-800 dark:border-b-gray-100;
    }
  
    &[data-placement^="left"] > .tippy-arrow::before {
      @apply border-l-gray-800 dark:border-l-gray-100;
    }
  
    &[data-placement^="right"] > .tippy-arrow::before {
      @apply border-r-gray-800 dark:border-r-gray-100;
    }
  }
}

@layer components {
  .btn {
    @apply inline-flex items-center justify-center gap-1 md:gap-2 rounded-md text-sm font-medium duration-200 transition-colors focus-visible:outline-none 
    focus-visible:ring-2 disabled:opacity-50 disabled:pointer-events-none ring-offset-background;
  }

  .btn-primary {
    @apply bg-primary dark:bg-primary-dark text-primary-foreground hover:bg-primary-dark dark:hover:bg-primary-light;
  }

  .btn-destructive {
    @apply bg-destructive text-destructive-foreground hover:bg-destructive/90 dark:bg-gray-300 dark:text-gray-700 dark:hover:bg-gray-200;
  }

  .btn-outline {
    @apply border border-gray-200 dark:border-gray-700 hover:bg-gray-100 dark:hover:bg-gray-700/30 hover:text-gray-900 dark:text-gray-300 dark:hover:text-white;
  }

  .btn-secondary {
    @apply bg-secondary text-secondary-foreground hover:bg-secondary/80;
  }

  .btn-ghost {
    @apply hover:bg-gray-100/70 dark:hover:bg-gray-700/70 hover:text-gray-900 dark:hover:text-gray-100 text-gray-600 dark:text-gray-300;
  }

  .btn-link {
    @apply text-primary dark:text-primary-dark underline-offset-4 hover:underline;
  }

  .btn-default-size {
    @apply h-9 py-1 px-3 rounded-md;
  }

  .btn-sm {
    @apply h-9 px-3 rounded-md;
  }

  .btn-lg {
    @apply h-11 px-8 rounded-md;
  }

  .btn-icon {
    @apply size-8 rounded-md;
  }

  /* Keeping Necessary Loader Animations */
  .loader-expanded, .loader-regular, .loader-compact {
    @apply flex justify-center items-center h-full
  }
  
<<<<<<< HEAD
  .loader-macro {
    @apply fixed inset-0 z-50 bg-gray-50/95 dark:bg-gray-900/95 backdrop-blur-md;
=======
  .loader-expanded {
    @apply fixed inset-0 z-50 bg-gray-50/95 dark:bg-gray-900/95 backdrop-blur-md;
  }
  
  .loader-regular {
    @apply min-w-10 min-h-10;
  }
  
  .loader-compact {
    @apply min-w-6 min-h-6;
>>>>>>> 143207e4
  }
  
  .loader-mini {
    @apply min-w-10 min-h-10;
  }
  
  .loader-micro {
    @apply min-w-6 min-h-6;
  }
}

@layer utilities {
  .z-5 {
    z-index: 5;
  }
}

/* Vue Transition animation styles */
/* Fade animations for backdrop */
.fade-enter-active,
.fade-leave-active {
  transition: opacity 0.3s ease;
}

.fade-enter-from,
.fade-leave-to {
  opacity: 0;
}<|MERGE_RESOLUTION|>--- conflicted
+++ resolved
@@ -129,11 +129,6 @@
     @apply !animate-none !duration-0;
   }
 
-<<<<<<< HEAD
-  /* VueTippy custom tooltip styles */
-  .tippy-box[data-theme~="custom"] {
-    @apply dark:bg-gray-100 bg-gray-800 dark:text-gray-800 text-gray-100 p-1 rounded-lg;
-=======
   textarea {
     @apply outline-none text-gray-800 dark:text-gray-100 transition-[border-color] duration-200 ease-linear focus:ring-1 focus:ring-indigo-500/20 focus:border-indigo-500/50;
   }
@@ -141,7 +136,6 @@
   /* VueTippy custom tooltip styles */
   .tippy-box[data-theme~="custom"] {
     @apply dark:bg-gray-100 bg-gray-800 dark:text-gray-700 text-gray-300 p-1 rounded-lg;
->>>>>>> 143207e4
   
     &[data-placement^="top"] > .tippy-arrow::before {
       @apply border-t-gray-800 dark:border-t-gray-100;
@@ -212,10 +206,6 @@
     @apply flex justify-center items-center h-full
   }
   
-<<<<<<< HEAD
-  .loader-macro {
-    @apply fixed inset-0 z-50 bg-gray-50/95 dark:bg-gray-900/95 backdrop-blur-md;
-=======
   .loader-expanded {
     @apply fixed inset-0 z-50 bg-gray-50/95 dark:bg-gray-900/95 backdrop-blur-md;
   }
@@ -226,15 +216,19 @@
   
   .loader-compact {
     @apply min-w-6 min-h-6;
->>>>>>> 143207e4
-  }
-  
-  .loader-mini {
-    @apply min-w-10 min-h-10;
-  }
-  
-  .loader-micro {
-    @apply min-w-6 min-h-6;
+  }
+}
+
+.loader-fade {
+  animation: loader-fade 1s ease-in-out infinite alternate;
+}
+
+@keyframes loader-fade {
+  from {
+    opacity: 0.4;
+  }
+  to {
+    opacity: 0.8;
   }
 }
 
