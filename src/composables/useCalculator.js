<<<<<<< HEAD
import { ref } from 'vue';
=======
import { ref, nextTick } from 'vue';
import { useDebounceFn } from '@vueuse/core';
>>>>>>> 2878f2d8
import { StandardCalculator } from '@/services/logic/StandardCalculator';
import { ProgrammerCalculator } from '@/services/logic/ProgrammerCalculator';
import { useCalculatorState } from './useCalculatorState';

const calculatorTypes = {
  Standard: StandardCalculator,
  Programmer: ProgrammerCalculator,
};

export function useCalculator(mode, settings) {
  const {
    state,
    updateState,
    updateDisplayValues,
    setActiveBase,
    setAnimation,
    clearState,
  } = useCalculatorState();

  let calculator = ref(null);

  const createCalculator = (mode) => {
    const CalculatorClass = calculatorTypes[mode];
    if (!CalculatorClass) {
      console.error(`Invalid calculator mode: ${mode}`);
      return new StandardCalculator(settings);
    }
    return new CalculatorClass(settings);
  };

  // Initialize calculator
  calculator.value = createCalculator(mode);

<<<<<<< HEAD
  const updateDisplayState = () => {
    if (mode === 'Programmer') {
      const updatedValues = calculator.value.updateDisplayValues();
      if (updatedValues) {
        updateDisplayValues(updatedValues);
        // Only update input if it's different from current state
        if (
          updatedValues[state.value.activeBase]?.input !== state.value.input
        ) {
          updateState({
            input: updatedValues[state.value.activeBase]?.input || '0',
            error: '',
          });
=======
  // Debounce display updates to prevent UI jank
  const updateDisplayState = useDebounceFn(() => {
    if (mode === 'Programmer') {
      nextTick(() => {
        const updatedValues = calculator.value.updateDisplayValues();
        if (updatedValues) {
          updateDisplayValues(updatedValues);
          // Only update input if it's different from current state
          if (
            updatedValues[state.value.activeBase]?.input !== state.value.input
          ) {
            updateState({
              input: updatedValues[state.value.activeBase]?.input || '0',
              error: '',
            });
          }
>>>>>>> 2878f2d8
        }
      });
    }
  }, 16);

  return {
    calculator,
    createCalculator,
    state,
    updateState,
    updateDisplayValues,
    setActiveBase,
    setAnimation,
    clearState,
    updateDisplayState,
  };
}<|MERGE_RESOLUTION|>--- conflicted
+++ resolved
@@ -1,9 +1,5 @@
-<<<<<<< HEAD
-import { ref } from 'vue';
-=======
 import { ref, nextTick } from 'vue';
 import { useDebounceFn } from '@vueuse/core';
->>>>>>> 2878f2d8
 import { StandardCalculator } from '@/services/logic/StandardCalculator';
 import { ProgrammerCalculator } from '@/services/logic/ProgrammerCalculator';
 import { useCalculatorState } from './useCalculatorState';
@@ -37,21 +33,6 @@
   // Initialize calculator
   calculator.value = createCalculator(mode);
 
-<<<<<<< HEAD
-  const updateDisplayState = () => {
-    if (mode === 'Programmer') {
-      const updatedValues = calculator.value.updateDisplayValues();
-      if (updatedValues) {
-        updateDisplayValues(updatedValues);
-        // Only update input if it's different from current state
-        if (
-          updatedValues[state.value.activeBase]?.input !== state.value.input
-        ) {
-          updateState({
-            input: updatedValues[state.value.activeBase]?.input || '0',
-            error: '',
-          });
-=======
   // Debounce display updates to prevent UI jank
   const updateDisplayState = useDebounceFn(() => {
     if (mode === 'Programmer') {
@@ -68,7 +49,6 @@
               error: '',
             });
           }
->>>>>>> 2878f2d8
         }
       });
     }
